import logging
import time
import random
import csv
import matplotlib.pyplot as plt
import numpy as np
from math import log10

from type_system import Type, PolymorphicType, PrimitiveType, Arrow, List, UnknownType, INT, BOOL
from program import Program, Function, Variable, BasicPrimitive, New
from cfg import CFG
from pcfg import PCFG
from dsl import DSL
from program_as_list import reconstruct_from_compressed

from Algorithms.heap_search import heap_search
# from Algorithms.heap_search_naive import heap_search_naive
from Algorithms.a_star import a_star

from DSL.deepcoder import semantics,primitive_types

logging_levels = {0: logging.INFO, 1: logging.DEBUG}
verbosity = 0
logging.basicConfig(format='%(message)s', level=logging_levels[verbosity])

seed = 100
random.seed(seed)
np.random.seed(seed)

deepcoder = DSL(semantics, primitive_types)
type_request = Arrow(List(INT),List(INT))
deepcoder_CFG = deepcoder.DSL_to_CFG(type_request, max_program_depth = 4)

list_algorithms = [
	# (heap_search_naive, 'Heap Search naive', {}),
	(heap_search, 'Heap Search', {}),
	(a_star, 'A*', {}),
]
reconstruct = {a_star}

def run_algorithm(pcfg, algo_index):
	'''
	Run the algorithm until timeout, and for each program record probability and time of output
	'''
	algorithm, name_algo, param = list_algorithms[algo_index]
	result = []

	search_time = 0
	gen = algorithm(pcfg, **param)

	nb_programs = 0
	cumulative_probability = 0

	while (search_time < timeout):
		search_time -= time.perf_counter()
		try:
			program = next(gen)
		except StopIteration:
			search_time += time.perf_counter()
			logging.debug(
				"Output the last program after {}".format(nb_programs))
			break  # no next program
		search_time += time.perf_counter()
		# logging.debug('program found: {}'.format(program))

		if algorithm in reconstruct:
			target_type = pcfg.start[0]
			program = reconstruct_from_compressed(program, target_type)

		probability = pcfg.probability_program(pcfg.start, program)
		cumulative_probability += probability
		nb_programs += 1
		row = search_time, probability, cumulative_probability
		result.append(row)

	return result


def create_dataset():
	logging.info('Create dataset')
	number_algorithms = len(list_algorithms)

	deepcoder_PCFG = deepcoder_CFG.CFG_to_Random_PCFG()
	timepoints = np.linspace(start = 0, stop = timeout, num = number_timepoints)

	r_program = np.zeros((number_samples, number_algorithms, number_timepoints))
	for i in range(number_samples):
		for algo_index in range(number_algorithms):
			algorithm, name_algo, param = list_algorithms[algo_index]

			logging.info('start run number {}: {}'.format(i+1, name_algo))

			res = run_algorithm(pcfg = deepcoder_PCFG, algo_index = algo_index)
			r_program[i][algo_index] = np.interp(timepoints, 
				[search_time for search_time, _, _ in res],
				range(len(res)))

			logging.info('finished run number {}'.format(i+1))

	result_mean = np.mean(r_program, axis=0)
	result_std = np.std(r_program, axis=0) 
	result = np.column_stack((timepoints, result_mean, result_std))

	with open('results_syntactic/run_{}_{}.csv'.format(name_algo, timeout), 'w', encoding='UTF8', newline='') as f:
		writer = csv.writer(f)
		header = ['time', 'mean number of programs', 'standard deviation']
		writer.writerow(header)
		writer.writerows(result)

# Plot comparison
def plot():
	logging.info('Plot comparison')
	timepoints = np.linspace(start = 0, stop = timeout, num = number_timepoints)

	for algo_index in range(len(list_algorithms)):
		algorithm, name_algo, param = list_algorithms[algo_index]

		logging.info('retrieve run: {}'.format(name_algo))

		with open('results_syntactic/run_{}_{}.csv'.format(name_algo, timeout), 'r', encoding='UTF8', newline='') as f:
			reader = csv.reader(f)
			result_mean = np.zeros(number_timepoints)
			result_std = np.zeros(number_timepoints)
			for i, row in enumerate(reader):
				if i == 0:
					continue
				result_mean[i-1] = row[1]
				result_std[i-1] = row[2]

		logging.info('retrieved')
	
		result_top = result_mean + result_std
		result_low = np.positive(result_mean - result_std)
		sc = plt.scatter(timepoints, result_mean, label = name_algo, s = 5)
		color = sc.get_facecolors()[0].tolist()
		plt.fill_between(timepoints, result_top, result_low, facecolor = color, alpha=0.5)

	plt.legend(loc = 'upper left')
	plt.xlim((1e-1,timeout))
	plt.ticklabel_format(axis='y', style='sci', scilimits=(3,5))
	plt.xlabel('time (in seconds)')
	plt.ylabel('number of programs')
	plt.xscale('log')
	plt.yscale('log')
<<<<<<< HEAD

	plt.savefig("results_syntactic/comparison_heapsearch_astar%s.png" % seed, 
=======
	plt.savefig("results_syntactic/comparison_heapsearch_astar_%s.png" % (seed), 
>>>>>>> 6d8e85a3
		dpi=500, 
		bbox_inches='tight')
	plt.clf()

timeout = 10

number_samples = 5

number_timepoints = 1_000
max_number_programs = 1e6

create_dataset()
plot()<|MERGE_RESOLUTION|>--- conflicted
+++ resolved
@@ -81,7 +81,7 @@
 	number_algorithms = len(list_algorithms)
 
 	deepcoder_PCFG = deepcoder_CFG.CFG_to_Random_PCFG()
-	timepoints = np.linspace(start = 0, stop = timeout, num = number_timepoints)
+	timepoints = np.logspace(start = -3, stop = log10(timeout), num = number_timepoints)
 
 	r_program = np.zeros((number_samples, number_algorithms, number_timepoints))
 	for i in range(number_samples):
@@ -99,13 +99,13 @@
 
 	result_mean = np.mean(r_program, axis=0)
 	result_std = np.std(r_program, axis=0) 
-	result = np.column_stack((timepoints, result_mean, result_std))
 
 	with open('results_syntactic/run_{}_{}.csv'.format(name_algo, timeout), 'w', encoding='UTF8', newline='') as f:
 		writer = csv.writer(f)
 		header = ['time', 'mean number of programs', 'standard deviation']
 		writer.writerow(header)
-		writer.writerows(result)
+		for x,t in enumerate(timepoints):
+			writer.writerow((t, result_program_mean[j][x], result_program_std[j][x]))
 
 # Plot comparison
 def plot():
@@ -130,7 +130,7 @@
 		logging.info('retrieved')
 	
 		result_top = result_mean + result_std
-		result_low = np.positive(result_mean - result_std)
+		result_low = result_mean - result_std
 		sc = plt.scatter(timepoints, result_mean, label = name_algo, s = 5)
 		color = sc.get_facecolors()[0].tolist()
 		plt.fill_between(timepoints, result_top, result_low, facecolor = color, alpha=0.5)
@@ -142,12 +142,7 @@
 	plt.ylabel('number of programs')
 	plt.xscale('log')
 	plt.yscale('log')
-<<<<<<< HEAD
-
-	plt.savefig("results_syntactic/comparison_heapsearch_astar%s.png" % seed, 
-=======
 	plt.savefig("results_syntactic/comparison_heapsearch_astar_%s.png" % (seed), 
->>>>>>> 6d8e85a3
 		dpi=500, 
 		bbox_inches='tight')
 	plt.clf()
