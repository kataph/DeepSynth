import copy
import torch
import torch.nn as nn
import numpy as np
import torch.nn.functional as F
from torch.nn.utils.rnn import pack_padded_sequence

from dsl import *
from pcfg import PCFG
from pcfg_logprob import LogProbPCFG

class RecognitionModel(nn.Module):
    def __init__(self, feature_extractor,
                 template_pcfg=None, template_dsl=None, type_request=None):
        """
        template_cfg: a cfg giving the structure that will be output 
        by this recognition model

        feature_extractor: a neural network module 
        taking a list of tasks (such as a list of input-outputs) 
        and returning a tensor of shape 
        [len(list_of_tasks), feature_extractor.output_dimensionality]

        intermediate_q: whether the pcfg weights are produced 
        by first calculating an intermediate "Q" tensor as in dreamcoder 
        and then constructing the PCFG from that
        """
        super(RecognitionModel, self).__init__()

        self.feature_extractor = feature_extractor
        
        self.intermediate_q = template_dsl is not None

        assert int(template_pcfg is None) + int(template_dsl is None) == 1,\
            "specify exactly one template: either PCFG (no q) or DSL (q)"
        
        self.template_pcfg = template_pcfg
        self.template_dsl = template_dsl

        H = self.feature_extractor.output_dimensionality # hidden
        if not self.intermediate_q:
            projection_layer = {}
            for name,productions in template_pcfg.rules.items():
                n_productions = len(productions)
                module = nn.Sequential(nn.Linear(H, n_productions),
                                       nn.LogSoftmax(-1))
                projection_layer[str(name)] = module
            self.projection_layer = nn.ModuleDict(projection_layer)
        else:
            assert type_request is not None
            self.CFG = template_dsl.DSL_to_CFG(type_request=type_request, 
                                          upper_bound_type_size=4, 
                                          max_program_depth=4, 
                                          min_variable_depth=4,
                                          n_gram = 1)

            self.number_of_primitives = len(template_dsl.list_primitives)
            self.number_of_parents = self.number_of_primitives + 1 # parent can be nothing
            self.maximum_arguments = max(len(p.type.arguments())
                                         for p in template_dsl.list_primitives )
            self.q_predictor = nn.Linear(H,
                 self.number_of_primitives*self.number_of_parents*self.maximum_arguments)
#            q = self.q_vector_to_dictionary(self.q_predictor(torch.ones(H)))
#            g = self.q2PCFG(q)

    def q_vector_to_dictionary(self,q):
        """q: size self.number_of_primitives*self.number_of_parents*self.maximum_arguments"""
        q = q.view(self.number_of_parents, self.maximum_arguments, self.number_of_primitives)
        q = nn.LogSoftmax(-1)(q)

        q_dictionary = {}
        for parent_index, parent in enumerate([None] + self.template_dsl.list_primitives):
            for a in range(self.maximum_arguments):
                for child_index, child in enumerate(self.template_dsl.list_primitives):
                    q_dictionary[parent,a,child] = q[parent_index,a,child_index]

        return q_dictionary        
            
    def q2PCFG(self,Q):
        CFG = self.CFG
        #logging.debug('CFG: %s'%format(CFG))

        augmented_rules = {}
        newQ = {}
        for S in CFG.rules:
            augmented_rules[S] = {}
            #S = (tp,(parent,my_index),?)
            _, previous, _ = S
            if previous:
                primitive, argument_number = previous
            else:
                primitive, argument_number = None, 0

            for P in CFG.rules[S]:
                found = False
                for p, a, P2 in Q:
                    if p != None and p.typeless_eq(primitive) \
                    and a == argument_number and P.typeless_eq(P2):
                        found = True
                        newQ[primitive, argument_number, P] = Q[p, a, P2]
                    if p == None and primitive == None \
                    and a == argument_number and P.typeless_eq(P2):
                        found = True
                        newQ[primitive, argument_number, P] = Q[p, a, P2]
                if not found:
                    assert False, f"not found {primitive} {argument_number} {P}"
                    newQ[primitive, argument_number, P] = 0

                augmented_rules[S][P] = \
                CFG.rules[S][P], newQ[primitive, argument_number, P]

        #logging.debug('Rules of the CFG from the initial non-terminal:\n%s'%format(augmented_rules[CFG.start]))

        return PCFG(start = CFG.start, 
                    rules = augmented_rules,
                    process_probabilities=False) # because these are tensors and logs

<<<<<<< HEAD
    def forward(self, tasks, log_probabilities=False):
        """tasks: list of tasks
        log_probabilities: if this is true then the returned PCFGs 
        will have log probabilities instead of actual probabilities, 
        and you will be able to back propagate through these long 
        probabilities. 
        otherwise it will return normal PCFGs that you can call sample on etc.

=======
    def forward(self, tasks):
        """
        tasks: list of tasks
>>>>>>> ddadb0ee
        returns: list of PCFGs
        """
        features = self.feature_extractor(tasks)
        template = self.template

        if self.intermediate_q:
            q = self.q_predictor(features)
            qs = [self.q_vector_to_dictionary(q[b])
                  for b in range(len(tasks)) ]
            gs = [self.q2PCFG(qs[b])
                  for b in range(len(tasks)) ]
            if not log_probabilities:
                # iterate over the rules and exponentiation and untorch
                rules = [ {k: { kk: (vv[0],vv[1].exp().cpu().detach().numpy())
                                for kk,vv in v.items() }
                           for k,v in g.rules.items() }
                          for g in gs ]
                gs = [PCFG(gs[0].start,r) for r in rules ]
            return gs
        
        probabilities = {name: self.projection_layer[str(name)](features)
                         for name in self.template_pcfg.rules}
        if not log_probabilities:
            probabilities = {key: value.exp().detach().cpu().numpy()
                             for key, value in probabilities.items()}

        grammars = []
        for b in range(len(tasks)): # iterate over batchs
            grammar = copy.deepcopy(self.template_pcfg)

            for name,productions in self.template_pcfg.rules.items():
                # productions is a dictionary mapping {P: (l,w) }
                # convert to a list ordered alphabetically
                # this is because the neural network outputs a vector, which is ordered
                # but the dictionaries unordered
                possible_functions = list(sorted(productions.keys(),key=str))
                for function_index, the_function in enumerate(possible_functions):
                    try:
                        l = self.template_pcfg.rules[name][the_function][0]
                    except:
                        import pdb; pdb.set_trace() 
                    grammar.rules[name][the_function] = (l, probabilities[name][b,function_index])
                    
                        

            if not log_probabilities:
                # make sure we get the right vose samplers etc.
                grammar = PCFG(grammar.start, grammar.rules,
                               max_program_depth=grammar.max_program_depth,
                               process_probabilities=False)

            grammars.append(grammar)
#        probabilities = {S: self.projection_layer[format(S)](features)
                         for S in template.rules}

        grammars = []
        for b in range(len(tasks)): # iterate over batches
            rules = {}
            for S in template.rules:
                rules[S] = {}
                for i, P in enumerate(template.rules[S]):
                    rules[S][P] = template.rules[S][P], probabilities[S][b, i]
            grammar = LogProbPCFG(template.start, 
                rules, 
                max_program_depth=template.max_program_depth)
            grammars.append(grammar)
        return grammars

class RecurrentFeatureExtractor(nn.Module):
    def __init__(self, _=None,
                 cuda=False,
                 # what are the symbols that can occur 
                 # in the inputs and outputs
                 lexicon=None,
                 # how many hidden units
                 H=32,
                 # should the recurrent units be bidirectional?
                 bidirectional=False):
        super(RecurrentFeatureExtractor, self).__init__()

        assert lexicon
        self.specialSymbols = [
            "STARTING",  # start of entire sequence
            "ENDING",  # ending of entire sequence
            "STARTOFOUTPUT",  # begins the start of the output
            "ENDOFINPUT"  # delimits the ending of an input - we might have multiple inputs
        ]
        lexicon += self.specialSymbols
        encoder = nn.Embedding(len(lexicon), H)
        self.encoder = encoder

        self.H = H
        self.bidirectional = bidirectional

        layers = 1

        model = nn.GRU(H, H, layers, bidirectional=bidirectional)
        self.model = model

        self.use_cuda = cuda
        self.lexicon = lexicon
        self.symbolToIndex = {
            symbol: index for index,
            symbol in enumerate(lexicon)
            }
        self.startingIndex = self.symbolToIndex["STARTING"]
        self.endingIndex = self.symbolToIndex["ENDING"]
        self.startOfOutputIndex = self.symbolToIndex["STARTOFOUTPUT"]
        self.endOfInputIndex = self.symbolToIndex["ENDOFINPUT"]

        # Maximum number of inputs/outputs we will run the recognition
        # model on per task
        # This is an optimization hack
        self.MAXINPUTS = 100

        if cuda: self.cuda()

    @property
    def output_dimensionality(self): return self.H

    # modify examples before forward (to turn them into iterables of lexicon)
    # you should override this if needed
    def tokenize(self, x): return x

    def packExamples(self, examples):
        """
        IMPORTANT! xs must be sorted in decreasing order of size 
        because pytorch is stupid
        """
        es = []
        sizes = []
        for xs, y in examples:
            e = [self.startingIndex]
            for x in xs:
                for s in x:
                    e.append(self.symbolToIndex[s])
                e.append(self.endOfInputIndex)
            e.append(self.startOfOutputIndex)
            for s in y:
                e.append(self.symbolToIndex[s])
            e.append(self.endingIndex)
            if es != []:
                assert len(e) <= len(es[-1]), \
                    "Examples must be sorted in decreasing order of their tokenized size. This should be transparently handled in recognition.py, so if this assertion fails it isn't your fault as a user of EC but instead is a bug inside of EC."
            es.append(e)
            sizes.append(len(e))

        m = max(sizes)
        # padding
        for j, e in enumerate(es):
            es[j] += [self.endingIndex] * (m - len(e))

        x = torch.tensor(es)
        if self.use_cuda: x = x.cuda()
        x = self.encoder(x)
        # x: (batch size, maximum length, E)
        x = x.permute(1, 0, 2)
        # x: TxBxE
        x = pack_padded_sequence(x, sizes)
        return x, sizes

    def examplesEncoding(self, examples):
        examples = sorted(examples, key=lambda xs_y: sum(
            len(z) + 1 for z in xs_y[0]) + len(xs_y[1]), reverse=True)
        x, sizes = self.packExamples(examples)
        outputs, hidden = self.model(x)
        # outputs, sizes = pad_packed_sequence(outputs)
        # I don't know whether to return the final output or the final hidden
        # activations...
        return hidden[0, :, :] + hidden[1, :, :]

    def forward_one_task(self, examples):
        tokenized = self.tokenize(examples)

        if hasattr(self, 'MAXINPUTS') and len(tokenized) > self.MAXINPUTS:
            tokenized = list(tokenized)
            random.shuffle(tokenized)
            tokenized = tokenized[:self.MAXINPUTS]
        e = self.examplesEncoding(tokenized)
        # max pool
        # e,_ = e.max(dim = 0)

        # take the average activations across all of the examples
        # I think this might be better because we might be testing on data
        # which has far more or far fewer examples then training
        e = e.mean(dim=0)
        return e

    def forward(self, tasks):
        """tasks: list of tasks
        each task is a list of input outputs
        each input output is a tuple of input, output
        each output is a list whose members are elements of self.lexicon
        each input is a tuple of lists, and each member of each such list is an element of self.lexicon

        returns: tensor of shape [len(tasks),self.output_dimensionality]"""
        #fix me! properly batch the recurrent network across all tasks at once
        return torch.stack([self.forward_one_task(task) for task in tasks])
<<<<<<< HEAD
    
def log_probability_program(rules, S, P):
    """
    Compute the log probability of a program P generated from the non-terminal S
    IMPORTANT! assumes that the probabilities stored in self.rules are actually log probabilities
    """
    if isinstance(P, Function):
        F = P.function
        args_P = P.arguments
        probability = rules[S][F][1]
        for i, arg in enumerate(args_P):
            probability = probability + log_probability_program(rules, rules[S][F][0][i], arg)
        return probability

    if isinstance(P, (Variable, BasicPrimitive, New)):
        return rules[S][P][1]
    assert False

if __name__ == "__main__":
    H = 128 # hidden size of neural network
    
    fe = RecurrentFeatureExtractor(lexicon=list(range(10)),
                                   H=H,
                                   bidirectional=True)

    from type_system import Type, PolymorphicType, PrimitiveType, Arrow, List, UnknownType, INT, BOOL
    from program import Program, Function, Variable, BasicPrimitive, New
    from dsl import DSL

    primitive_types = {
        "if": Arrow(BOOL, Arrow(INT, INT)),
        "+": Arrow(INT, Arrow(INT, INT)),
        "0": INT,
        "1": INT,
        "and": Arrow(BOOL, Arrow(BOOL, BOOL)),
        "lt": Arrow(INT, Arrow(INT, BOOL)),
    }

    semantics = {
        "if": lambda b: lambda x: lambda y: x if b else y,
        "+": lambda x: lambda y: x + y,
        "0": 0,
        "1": 1,
        "and": lambda b1: lambda b2: b1 and b2,
        "lt": lambda x: lambda y: x <= y,
    }

    dsl = DSL(semantics, primitive_types)
    type_request = Arrow(INT, INT)
    template = dsl.DSL_to_CFG(type_request)
    model = RecognitionModel(template,fe)

    programs = [
        Function(BasicPrimitive("+", Arrow(INT, Arrow(INT, INT))),[BasicPrimitive("0", INT),BasicPrimitive("1", INT)], INT),
        BasicPrimitive("0", INT),
        BasicPrimitive("1", INT)
        ]

    xs = ([1,9],[8,8]) # inputs
    y = [3,4] # output
    ex1 = (xs,y) # a single input/output example

    xs = ([1,9,7],[8,8,7]) # inputs
    y = [4] # output
    ex2 = (xs,y) # another input/output example

    task = [ex1,ex2] # a task is a list of input/outputs
    
    assert fe.forward_one_task( task).shape == torch.Size([H])

    # a few more tasks
    task2 = [ex1]
    task3 = [ex2]

    # batched forward pass - test cases
    assert fe.forward([task,task2,task3]).shape == torch.Size([3,H]) 
    assert torch.all( fe.forward([task,task2,task3])[0] == fe.forward_one_task(task) )
    assert torch.all( fe.forward([task,task2,task3])[1] == fe.forward_one_task(task2) )
    assert torch.all( fe.forward([task,task2,task3])[2] == fe.forward_one_task(task3) )

    # pooling of examples happens through averages - check via this assert
    assert(torch.stack([fe.forward_one_task(task3),fe.forward_one_task(task2)],0).mean(0) - fe.forward_one_task(task)).abs().max() < 1e-5
    assert(torch.stack([fe.forward_one_task(task),fe.forward_one_task(task)],0).mean(0) - fe.forward_one_task(task3)).abs().max() > 1e-5

    from program import Program, Function, Variable, BasicPrimitive, New

    semantics = {(name): () for name in ["if","+","0" ,"1","and","lt"]}
    primitive_types = {("if"): Arrow(BOOL, Arrow(INT, Arrow(INT, INT))),
                       ("+"): Arrow(INT, Arrow(INT, INT)),
                       ("0"): INT,
                       ("1"): INT,
                       ("and"): Arrow(BOOL,Arrow(BOOL,BOOL)),
                       ("lt"): Arrow(INT,Arrow(INT,BOOL))}
    basic_addition = BasicPrimitive("+",Arrow(INT, Arrow(INT, INT)))
    basic_zero = BasicPrimitive("0",INT)
    basic_one =  BasicPrimitive("1",INT)
    basic_if = BasicPrimitive("if",Arrow(BOOL, Arrow(INT, Arrow(INT, INT))))
    basic_and = BasicPrimitive("and",Arrow(BOOL,Arrow(BOOL,BOOL)))
    basic_comparison = BasicPrimitive("lt",Arrow(INT,Arrow(INT,BOOL)))
    
    programs = [Function(basic_addition,
                         [basic_zero,basic_one]),
                basic_zero,
                basic_one]
    tasks = [task,task2,task3]
    
    template_dsl = DSL(semantics, primitive_types)
    
    template1 = template_dsl.DSL_to_Uniform_PCFG(type_request=INT,
                                                upper_bound_type_size=4, 
                                                max_program_depth=4, 
                                                min_variable_depth=4,
                                                n_gram = 1)
    template2 = PCFG("number",{"number": {basic_if: (["bool","number","number"],1.),
                                         basic_addition: (["number","number"],1.),
                                         basic_zero: ([],1.),
                                         basic_one: ([],1.)},
                              "bool": {basic_and: (["bool","bool"],1.),
                                       basic_comparison: (["number","number"],1.)}},
                     process_probabilities=False)

    import math
    # 3 different kinds of recognition models depending on whether they use the intermediate q tensor,
    # and whether they unroll the pcfg
    models = {"has Q": (RecognitionModel(fe,template_dsl=template_dsl,type_request=INT),0.),
              "has no Q (directly predict probabilities), bounded depth (unrolled)": (RecognitionModel(fe,template_pcfg=template1), 0.),
              "has no Q (directly predict probabilities), unbounded depth": (RecognitionModel(fe,template_pcfg=template2), -3*math.log(3))
    }
    
    for model_name, (model,asymptote) in models.items():
        print("training model",model_name)
        optimizer = torch.optim.Adam(model.parameters())
        for step in range(100):
            optimizer.zero_grad()

            grammars = model(tasks, log_probabilities=True)
            likelihood = sum(g.log_probability_program(g.start,p)
                             for g,p in zip(grammars, programs) )
            (-likelihood).backward()
            optimizer.step()
            print("optimization step",step,"\tlog likelihood ",likelihood)
        

        grammars = model(tasks)
        for g,p in zip(grammars, programs):
            print("predicted grammar:",g)
            print("intended program:",p)
            print("probability of intended program:",g.probability_program(g.start,p))
            samples = [g.sample_program(g.start) for _ in range(100)]
            print("100 samples:",samples)
            print("what fraction of the samples are correct?",
                  sum(str(s) == str(p) for s in samples ))
            print()

        print("asymptotically, the likelihood should converge to",asymptote,"and it actually converged to",likelihood)

    tasks = [task,task2,task3]
    
    optimizer = torch.optim.Adam(model.parameters())

    for step in range(2000):
        optimizer.zero_grad()

        grammars = model(tasks, log_probabilities=True)

        likelihood = sum(log_probability_program(g, template.start, p)
                         for g,p in zip(grammars, programs))
        (-likelihood).backward()
        optimizer.step()
        if step % 100 == 0:
            print("optimization step",step,"\tlog likelihood ",likelihood)

    from math import exp

    def normalise(rules):
        normalised_rules = {}
        for S in rules:
            s = sum(exp(rules[S][P][1].item()) for P in rules[S])
            if s > 0:
                normalised_rules[S] = {}
                for P in rules[S]:
                    normalised_rules[S][P] = rules[S][P][0], exp(rules[S][P][1].item()) / s
        return PCFG(template.start, 
            normalised_rules, 
            max_program_depth=template.max_program_depth)        

    grammars = model(tasks)
    for g, p in zip(grammars, programs):
        grammar = normalise(g)
        print(grammar)
        print("program", p)
        print(grammar.probability_program(template.start, p))

    # asymptotically the likelihood should converge to -3ln3. it does on my machine (Kevin)
=======
>>>>>>> ddadb0ee
    <|MERGE_RESOLUTION|>--- conflicted
+++ resolved
@@ -115,7 +115,6 @@
                     rules = augmented_rules,
                     process_probabilities=False) # because these are tensors and logs
 
-<<<<<<< HEAD
     def forward(self, tasks, log_probabilities=False):
         """tasks: list of tasks
         log_probabilities: if this is true then the returned PCFGs 
@@ -124,11 +123,6 @@
         probabilities. 
         otherwise it will return normal PCFGs that you can call sample on etc.
 
-=======
-    def forward(self, tasks):
-        """
-        tasks: list of tasks
->>>>>>> ddadb0ee
         returns: list of PCFGs
         """
         features = self.feature_extractor(tasks)
@@ -181,8 +175,8 @@
                                process_probabilities=False)
 
             grammars.append(grammar)
-#        probabilities = {S: self.projection_layer[format(S)](features)
-                         for S in template.rules}
+
+        probabilities = {S: self.projection_layer[format(S)](features) for S in template.rules}
 
         grammars = []
         for b in range(len(tasks)): # iterate over batches
@@ -327,25 +321,7 @@
         returns: tensor of shape [len(tasks),self.output_dimensionality]"""
         #fix me! properly batch the recurrent network across all tasks at once
         return torch.stack([self.forward_one_task(task) for task in tasks])
-<<<<<<< HEAD
-    
-def log_probability_program(rules, S, P):
-    """
-    Compute the log probability of a program P generated from the non-terminal S
-    IMPORTANT! assumes that the probabilities stored in self.rules are actually log probabilities
-    """
-    if isinstance(P, Function):
-        F = P.function
-        args_P = P.arguments
-        probability = rules[S][F][1]
-        for i, arg in enumerate(args_P):
-            probability = probability + log_probability_program(rules, rules[S][F][0][i], arg)
-        return probability
-
-    if isinstance(P, (Variable, BasicPrimitive, New)):
-        return rules[S][P][1]
-    assert False
-
+    
 if __name__ == "__main__":
     H = 128 # hidden size of neural network
     
@@ -521,7 +497,4 @@
         print("program", p)
         print(grammar.probability_program(template.start, p))
 
-    # asymptotically the likelihood should converge to -3ln3. it does on my machine (Kevin)
-=======
->>>>>>> ddadb0ee
-    +    # asymptotically the likelihood should converge to -3ln3. it does on my machine (Kevin)