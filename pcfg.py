import random
import numpy as np

import vose

from type_system import *
from program import Program, Function, Variable, BasicPrimitive, New

# make sure hash is deterministic
PYTHONHASHSEED = 0

class PCFG:
    """
    Object that represents a probabilistic context-free grammar

    rules: a dictionary of type {S: D}
    with S a non-terminal and D a dictionary : {P : l, w}
    with P a program, l a list of non-terminals, and w a weight
    representing the derivation S -> P(S1, S2, ...) with weight w for l' = [S1, S2, ...]

    list_derivations: a dictionary of type {S: l}
    with S a non-terminal and l the list of programs P appearing in derivations from S,
    sorted from most probable to least probable

    max_probability: a dictionary of type {S: (Pmax, probability)} cup {(S, P): (Pmax, probability)}
    with S a non-terminal

    hash_table_programs: a dictionary {hash: P}
    mapping hashes to programs
    for all programs appearing in max_probability
    """

    def __init__(self, start, rules, max_program_depth=4,
                 process_probabilities=True):
        """
        process_probabilities: whether we should create samplers, remove nonreachable productions, etc.
        this is not necessary and in fact would cause problems for pcfg w/ log probabilities
        """
        self.start = start
        self.rules = rules
        self.max_program_depth = max_program_depth

        if process_probabilities:
            self.hash = hash(format(rules))

<<<<<<< HEAD
            self.remove_non_productive(max_program_depth)
            self.remove_non_reachable(max_program_depth)
=======
        self.remove_non_productive(max_program_depth)
        self.remove_non_reachable(max_program_depth)
>>>>>>> 646ff428

            for S in self.rules:
                s = sum([self.rules[S][P][1] for P in self.rules[S]])
                for P in self.rules[S]:
                    args_P, w = self.rules[S][P]
                    self.rules[S][P] = (args_P, w / s)

        self.hash_table_programs = {}
        self.max_probability = {}
<<<<<<< HEAD
        if process_probabilities:
            self.compute_max_probability()
=======
        self.compute_max_probability()
>>>>>>> 646ff428

        self.list_derivations = {}
        self.vose_samplers = {}

        for S in self.rules:
            self.list_derivations[S] = sorted(
                self.rules[S], key=lambda P: self.rules[S][P][1]
            )
            self.vose_samplers[S] = vose.Sampler(
                np.array([self.rules[S][P][1] for P in self.list_derivations[S]],dtype=np.float)
            )
            

    def return_unique(self, P):
        """
        ensures that if a program appears in several rules,
        it is represented by the same object
        """
        if P.hash in self.hash_table_programs:
            return self.hash_table_programs[P.hash]
        else:
            self.hash_table_programs[P.hash] = P
            return P

    def remove_non_productive(self, max_program_depth=4):
        """
        remove non-terminals which do not produce programs
        """
        new_rules = {}
        for S in reversed(self.rules):
            for P in self.rules[S]:
                args_P, w = self.rules[S][P]
                if all([arg in new_rules for arg in args_P]) and w > 0:
                    if S not in new_rules:
                        new_rules[S] = {}
                    new_rules[S][P] = self.rules[S][P]

        for S in set(self.rules):
            if S in new_rules:
                self.rules[S] = new_rules[S]
            else:
                del self.rules[S]

    def remove_non_reachable(self, max_program_depth=4):
        """
        remove non-terminals which are not reachable from the initial non-terminal
        """
        reachable = set()
        reachable.add(self.start)

        reach = set()
        new_reach = set()
        reach.add(self.start)

        for i in range(max_program_depth):
            new_reach.clear()
            for S in reach:
                for P in self.rules[S]:
                    args_P, _ = self.rules[S][P]
                    for arg in args_P:
                        new_reach.add(arg)
                        reachable.add(arg)
            reach.clear()
            reach = new_reach.copy()

        for S in set(self.rules):
            if S not in reachable:
                del self.rules[S]

    def compute_max_probability(self):
        """
        populates the dictionary max_probability
        """
        for S in reversed(self.rules):
            best_program = None
            best_probability = 0

            for P in self.rules[S]:
                args_P, w = self.rules[S][P]
                P_unique = self.return_unique(P)

                if len(args_P) == 0:
                    self.max_probability[(S, P)] = P_unique
                    P_unique.probability[(self.__hash__(), S)] = w
                    assert P_unique.probability[
                        (self.__hash__(), S)
                    ] == self.probability_program(S, P_unique)

                else:
                    new_program = Function(
                        function=P_unique,
                        arguments=[self.max_probability[arg] for arg in args_P],
                        type_=S[0],
                        probability={},
                    )
                    P_unique = self.return_unique(new_program)
                    probability = w
                    for arg in args_P:
                        probability *= self.max_probability[arg].probability[(self.__hash__(), arg)]
                    self.max_probability[(S, P)] = P_unique
                    assert (self.__hash__(), S) not in P_unique.probability
                    P_unique.probability[(self.__hash__(), S)] = probability
                    assert probability == self.probability_program(S, P_unique)

                if (
                    self.max_probability[(S, P)].probability[(self.__hash__(), S)]
                    > best_probability
                ):
                    best_program = self.max_probability[(S, P)]
                    best_probability = self.max_probability[(S, P)].probability[
                        (self.__hash__(), S)
                    ]

            assert best_probability > 0
            self.max_probability[S] = best_program

    def __getstate__(self):
        state = dict(self.__dict__)
        del state["vose_samplers"]
        return state

    def __setstate__(self, d):
        self.__dict__ = d
        self.vose_samplers = {
            S: vose.Sampler(
                np.array([self.rules[S][P][1] for P in self.list_derivations[S]])
            )
            for S in self.rules
        }

    def __hash__(self):
        return self.hash

    def __repr__(self):
        s = "Print a PCFG\n"
        s += "start: {}\n".format(self.start)
        for S in reversed(self.rules):
            s += "#\n {}\n".format(S)
            for P in self.rules[S]:
                args_P, w = self.rules[S][P]
                s += "   {} - {}: {}     {}\n".format(P, P.type, args_P, w)
        return s

    def sampling(self):
        """
        A generator that samples programs according to the PCFG G
        """

        while True:
            yield self.sample_program(self.start)

    def sample_program(self, S):
        i = self.vose_samplers[S].sample()
        P = self.list_derivations[S][i]
        args_P, w = self.rules[S][P]
        if len(args_P) == 0:
            return P
        arguments = []
        for arg in args_P:
            arguments.append(self.sample_program(arg))
        return Function(P, arguments)

    def probability_program(self, S, P):
        """
        Compute the probability of a program P generated from the non-terminal S
        """
        if isinstance(P, Function):
            F = P.function
            args_P = P.arguments
            probability = self.rules[S][F][1]
            
            for i, arg in enumerate(args_P):
                probability *= self.probability_program(self.rules[S][F][0][i], arg)
            return probability

        if isinstance(P, (Variable, BasicPrimitive, New)):
            return self.rules[S][P][1]
        assert False

    def log_probability_program(self, S, P):
        """
        Compute the log probability of a program P generated from the non-terminal S
        IMPORTANT! assumes that the probabilities stored in self.rules are actually log probabilities
        """
        if isinstance(P, Function):
            F = P.function
            args_P = P.arguments
            probability = self.rules[S][F][1]
                
            for i, arg in enumerate(args_P):
                probability += self.log_probability_program(self.rules[S][F][0][i], arg)
            return probability

        if isinstance(P, (Variable, BasicPrimitive, New)):
            return self.rules[S][P][1]
                
        assert False<|MERGE_RESOLUTION|>--- conflicted
+++ resolved
@@ -43,13 +43,8 @@
         if process_probabilities:
             self.hash = hash(format(rules))
 
-<<<<<<< HEAD
             self.remove_non_productive(max_program_depth)
             self.remove_non_reachable(max_program_depth)
-=======
-        self.remove_non_productive(max_program_depth)
-        self.remove_non_reachable(max_program_depth)
->>>>>>> 646ff428
 
             for S in self.rules:
                 s = sum([self.rules[S][P][1] for P in self.rules[S]])
@@ -59,12 +54,8 @@
 
         self.hash_table_programs = {}
         self.max_probability = {}
-<<<<<<< HEAD
         if process_probabilities:
             self.compute_max_probability()
-=======
-        self.compute_max_probability()
->>>>>>> 646ff428
 
         self.list_derivations = {}
         self.vose_samplers = {}
