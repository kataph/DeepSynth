import random
import numpy as np

import vose

from type_system import *
from program import Program, Function, Variable, BasicPrimitive, New

# make sure hash is deterministic
PYTHONHASHSEED = 0

class PCFG:
    """
    Object that represents a probabilistic context-free grammar

    rules: a dictionary of type {S: D}
    with S a non-terminal and D a dictionary : {P : l, w}
    with P a program, l a list of non-terminals, and w a weight
    representing the derivation S -> P(S1, S2, ...) with weight w for l' = [S1, S2, ...]

    list_derivations: a dictionary of type {S: l}
    with S a non-terminal and l the list of programs P appearing in derivations from S,
    sorted from most probable to least probable

    max_probability: a dictionary of type {S: (Pmax, probability)} cup {(S, P): (Pmax, probability)}
    with S a non-terminal

    hash_table_programs: a dictionary {hash: P}
    mapping hashes to programs
    for all programs appearing in max_probability
    """

    def __init__(self, start, rules, max_program_depth=4,
                 process_probabilities=True):
        """
        process_probabilities: whether we should create samplers, remove nonreachable productions, etc.
        this is not necessary and in fact would cause problems for pcfg w/ log probabilities
        """
        self.start = start
        self.rules = rules
        self.max_program_depth = max_program_depth

        if process_probabilities:
            self.hash = hash(format(rules))

            self.remove_non_productive(max_program_depth)
            self.remove_non_reachable(max_program_depth)

            for S in self.rules:
                s = sum([self.rules[S][P][1] for P in self.rules[S]])
                for P in self.rules[S]:
                    args_P, w = self.rules[S][P]
                    self.rules[S][P] = (args_P, w / s)

        self.hash_table_programs = {}
        self.max_probability = {}
        if process_probabilities:
            self.compute_max_probability()

        self.list_derivations = {}
        self.vose_samplers = {}

        for S in self.rules:
            self.list_derivations[S] = sorted(
                self.rules[S], key=lambda P: self.rules[S][P][1]
            )
            self.vose_samplers[S] = vose.Sampler(
                np.array([self.rules[S][P][1] for P in self.list_derivations[S]],dtype=np.float)
            )
            

    def return_unique(self, P):
        """
        ensures that if a program appears in several rules,
        it is represented by the same object
        """
        if P.hash in self.hash_table_programs:
            return self.hash_table_programs[P.hash]
        else:
            self.hash_table_programs[P.hash] = P
            return P

    def remove_non_productive(self, max_program_depth=4):
        """
        remove non-terminals which do not produce programs
        """
        new_rules = {}
        for S in reversed(self.rules):
            for P in self.rules[S]:
                args_P, w = self.rules[S][P]
                if all([arg in new_rules for arg in args_P]) and w > 0:
                    if S not in new_rules:
                        new_rules[S] = {}
                    new_rules[S][P] = self.rules[S][P]

        for S in set(self.rules):
            if S in new_rules:
                self.rules[S] = new_rules[S]
            else:
                del self.rules[S]

    def remove_non_reachable(self, max_program_depth=4):
        """
        remove non-terminals which are not reachable from the initial non-terminal
        """
        reachable = set()
        reachable.add(self.start)

        reach = set()
        new_reach = set()
        reach.add(self.start)

        for i in range(max_program_depth):
            new_reach.clear()
            for S in reach:
                for P in self.rules[S]:
                    args_P, _ = self.rules[S][P]
                    for arg in args_P:
                        new_reach.add(arg)
                        reachable.add(arg)
            reach.clear()
            reach = new_reach.copy()

        for S in set(self.rules):
            if S not in reachable:
                del self.rules[S]

    def compute_max_probability(self):
        """
        populates the dictionary max_probability
        """
        for S in reversed(self.rules):
            best_program = None
            best_probability = 0

            for P in self.rules[S]:
                args_P, w = self.rules[S][P]
                P_unique = self.return_unique(P)

                if len(args_P) == 0:
                    self.max_probability[(S, P)] = P_unique
                    P_unique.probability[(self.__hash__(), S)] = w
                    assert P_unique.probability[
                        (self.__hash__(), S)
                    ] == self.probability_program(S, P_unique)

                else:
                    new_program = Function(
                        function=P_unique,
                        arguments=[self.max_probability[arg] for arg in args_P],
                        type_=S[0],
                        probability={},
                    )
                    P_unique = self.return_unique(new_program)
                    probability = w
                    for arg in args_P:
                        probability *= self.max_probability[arg].probability[(self.__hash__(), arg)]
                    self.max_probability[(S, P)] = P_unique
                    assert (self.__hash__(), S) not in P_unique.probability
                    P_unique.probability[(self.__hash__(), S)] = probability
                    assert probability == self.probability_program(S, P_unique)

                if (
                    self.max_probability[(S, P)].probability[(self.__hash__(), S)]
                    > best_probability
                ):
                    best_program = self.max_probability[(S, P)]
                    best_probability = self.max_probability[(S, P)].probability[
                        (self.__hash__(), S)
                    ]

            assert best_probability > 0
            self.max_probability[S] = best_program

    def __getstate__(self):
        state = dict(self.__dict__)
        del state["vose_samplers"]
        return state

    def __setstate__(self, d):
        self.__dict__ = d
        self.vose_samplers = {
            S: vose.Sampler(
                np.array([self.rules[S][P][1] for P in self.list_derivations[S]])
            )
            for S in self.rules
        }

    def __hash__(self):
        return self.hash

    def __repr__(self):
        s = "Print a PCFG\n"
        s += "start: {}\n".format(self.start)
        for S in reversed(self.rules):
            s += "#\n {}\n".format(S)
            for P in self.rules[S]:
                args_P, w = self.rules[S][P]
                s += "   {} - {}: {}     {}\n".format(P, P.type, args_P, w)
        return s

    def sampling(self):
        """
        A generator that samples programs according to the PCFG G
        """

        while True:
            yield self.sample_program(self.start)

    def sample_program(self, S):
        i = self.vose_samplers[S].sample()
        P = self.list_derivations[S][i]
        args_P, w = self.rules[S][P]
        if len(args_P) == 0:
            return P
        arguments = []
        for arg in args_P:
            arguments.append(self.sample_program(arg))
        return Function(P, arguments)

    def probability_program(self, S, P):
        """
        Compute the probability of a program P generated from the non-terminal S
        """
        if isinstance(P, Function):
            F = P.function
            args_P = P.arguments
            probability = self.rules[S][F][1]
            
            for i, arg in enumerate(args_P):
                probability *= self.probability_program(self.rules[S][F][0][i], arg)
            return probability

        if isinstance(P, (Variable, BasicPrimitive, New)):
            return self.rules[S][P][1]
<<<<<<< HEAD
        assert False

    def log_probability_program(self, S, P):
        """
        Compute the log probability of a program P generated from the non-terminal S
        IMPORTANT! assumes that the probabilities stored in self.rules are actually log probabilities
        """
        if isinstance(P, Function):
            F = P.function
            args_P = P.arguments
            probability = self.rules[S][F][1]
                
            for i, arg in enumerate(args_P):
                probability += self.log_probability_program(self.rules[S][F][0][i], arg)
            return probability

        if isinstance(P, (Variable, BasicPrimitive, New)):
            return self.rules[S][P][1]
                
=======
>>>>>>> ddadb0ee
        assert False<|MERGE_RESOLUTION|>--- conflicted
+++ resolved
@@ -233,26 +233,4 @@
 
         if isinstance(P, (Variable, BasicPrimitive, New)):
             return self.rules[S][P][1]
-<<<<<<< HEAD
-        assert False
-
-    def log_probability_program(self, S, P):
-        """
-        Compute the log probability of a program P generated from the non-terminal S
-        IMPORTANT! assumes that the probabilities stored in self.rules are actually log probabilities
-        """
-        if isinstance(P, Function):
-            F = P.function
-            args_P = P.arguments
-            probability = self.rules[S][F][1]
-                
-            for i, arg in enumerate(args_P):
-                probability += self.log_probability_program(self.rules[S][F][0][i], arg)
-            return probability
-
-        if isinstance(P, (Variable, BasicPrimitive, New)):
-            return self.rules[S][P][1]
-                
-=======
->>>>>>> ddadb0ee
         assert False