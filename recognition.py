import copy
import torch
import torch.nn as nn
import numpy as np
import torch.nn.functional as F
from torch.nn.utils.rnn import pack_padded_sequence

from dsl import *
from pcfg import PCFG

class RecognitionModel(nn.Module):
<<<<<<< HEAD
    def __init__(self, feature_extractor,
                 template_pcfg=None, template_dsl=None, type_request=None):
=======
    def __init__(self, template_cfg, feature_extractor, intermediate_q=False):
>>>>>>> 646ff428
        """
        template_cfg: a cfg giving the structure that will be output 
        by this recognition model

        feature_extractor: a neural network module 
        taking a list of tasks (such as a list of input-outputs) 
        and returning a tensor of shape 
        [len(list_of_tasks), feature_extractor.output_dimensionality]

        intermediate_q: whether the pcfg weights are produced 
        by first calculating an intermediate "Q" tensor as in dreamcoder 
        and then constructing the PCFG from that
        """
        super(RecognitionModel, self).__init__()

        self.feature_extractor = feature_extractor
        
        self.intermediate_q = template_dsl is not None

<<<<<<< HEAD
        assert int(template_pcfg is None) + int(template_dsl is None) == 1,\
            "specify exactly one template: either PCFG (no q) or DSL (q)"
        
        self.template_pcfg = template_pcfg
        self.template_dsl = template_dsl
=======
        self.template = template_cfg
>>>>>>> 646ff428

        H = self.feature_extractor.output_dimensionality # hidden
        if not self.intermediate_q:
            projection_layer = {}
<<<<<<< HEAD
            for name,productions in template_pcfg.rules.items():
                n_productions = len(productions)
                module = nn.Sequential(nn.Linear(H, n_productions),
                                       nn.LogSoftmax(-1))
                projection_layer[str(name)] = module
=======
            for S in template_cfg.rules:
                n_productions = len(template_cfg.rules)
                module = nn.Sequential(
                    nn.Linear(H, n_productions),
                    nn.LogSoftmax(-1)
                    )
                projection_layer[format(S)] = module
>>>>>>> 646ff428
            self.projection_layer = nn.ModuleDict(projection_layer)
        else:
<<<<<<< HEAD
            assert type_request is not None
            self.CFG = template_dsl.DSL_to_CFG(type_request=type_request, 
                                          upper_bound_type_size=4, 
                                          max_program_depth=4, 
                                          min_variable_depth=4,
                                          n_gram = 1)

            self.number_of_primitives = len(template_dsl.list_primitives)
            self.number_of_parents = self.number_of_primitives + 1 # parent can be nothing
            self.maximum_arguments = max(len(p.type.arguments())
                                         for p in template_dsl.list_primitives )
            self.q_predictor = nn.Linear(H,
                 self.number_of_primitives*self.number_of_parents*self.maximum_arguments)
#            q = self.q_vector_to_dictionary(self.q_predictor(torch.ones(H)))
#            g = self.q2PCFG(q)

    def q_vector_to_dictionary(self,q):
        """q: size self.number_of_primitives*self.number_of_parents*self.maximum_arguments"""
        q = q.view(self.number_of_parents, self.maximum_arguments, self.number_of_primitives)
        q = nn.LogSoftmax(-1)(q)

        q_dictionary = {}
        for parent_index, parent in enumerate([None] + self.template_dsl.list_primitives):
            for a in range(self.maximum_arguments):
                for child_index, child in enumerate(self.template_dsl.list_primitives):
                    q_dictionary[parent,a,child] = q[parent_index,a,child_index]

        return q_dictionary        
            
    def q2PCFG(self,Q):
        CFG = self.CFG
        #logging.debug('CFG: %s'%format(CFG))

        augmented_rules = {}
        newQ = {}
        for S in CFG.rules:
            augmented_rules[S] = {}
            #S = (tp,(parent,my_index),?)
            _, previous, _ = S
            if previous:
                primitive, argument_number = previous
            else:
                primitive, argument_number = None, 0

            for P in CFG.rules[S]:
                found = False
                for p, a, P2 in Q:
                    if p != None and p.typeless_eq(primitive) \
                    and a == argument_number and P.typeless_eq(P2):
                        found = True
                        newQ[primitive, argument_number, P] = Q[p, a, P2]
                    if p == None and primitive == None \
                    and a == argument_number and P.typeless_eq(P2):
                        found = True
                        newQ[primitive, argument_number, P] = Q[p, a, P2]
                if not found:
                    assert False, f"not found {primitive} {argument_number} {P}"
                    newQ[primitive, argument_number, P] = 0

                augmented_rules[S][P] = \
                CFG.rules[S][P], newQ[primitive, argument_number, P]

        #logging.debug('Rules of the CFG from the initial non-terminal:\n%s'%format(augmented_rules[CFG.start]))

        return PCFG(start = CFG.start, 
                    rules = augmented_rules,
                    process_probabilities=False) # because these are tensors and logs

    def forward(self, tasks, log_probabilities=False):
        """tasks: list of tasks
        log_probabilities: if this is true then the returned PCFGs will have log probabilities instead of actual probabilities, and you will be able to back propagate through these log probabilities. otherwise it will return normal PCFGs that you can call sample on etc.
        returns: list of PCFGs"""
=======
            assert False

    def forward(self, tasks, log_probabilities=False):
        """
        tasks: list of tasks
>>>>>>> 646ff428

        log_probabilities: if this is true then the returned PCFGs 
        will have log probabilities instead of actual probabilities, 
        and you will be able to back propagate through these long 
        probabilities. 
        otherwise it will return normal PCFGs that you can call sample on etc.

        returns: list of PCFGs
        """
        features = self.feature_extractor(tasks)
        template = self.template

<<<<<<< HEAD
        if self.intermediate_q:
            q = self.q_predictor(features)
            qs = [self.q_vector_to_dictionary(q[b])
                  for b in range(len(tasks)) ]
            gs = [self.q2PCFG(qs[b])
                  for b in range(len(tasks)) ]
            if not log_probabilities:
                # iterate over the rules and exponentiation and untorch
                rules = [ {k: { kk: (vv[0],vv[1].exp().cpu().detach().numpy())
                                for kk,vv in v.items() }
                           for k,v in g.rules.items() }
                          for g in gs ]
                gs = [PCFG(gs[0].start,r) for r in rules ]
            return gs
        
        probabilities = {name: self.projection_layer[str(name)](features)
                         for name in self.template_pcfg.rules}
        if not log_probabilities:
            probabilities = {key: value.exp().detach().cpu().numpy()
                             for key, value in probabilities.items()}

        grammars = []
        for b in range(len(tasks)): # iterate over batchs
            grammar = copy.deepcopy(self.template_pcfg)

            for name,productions in self.template_pcfg.rules.items():
                # productions is a dictionary mapping {P: (l,w) }
                # convert to a list ordered alphabetically
                # this is because the neural network outputs a vector, which is ordered
                # but the dictionaries unordered
                possible_functions = list(sorted(productions.keys(),key=str))
                for function_index, the_function in enumerate(possible_functions):
                    try:
                        l = self.template_pcfg.rules[name][the_function][0]
                    except:
                        import pdb; pdb.set_trace() 
                    grammar.rules[name][the_function] = (l, probabilities[name][b,function_index])
                    
                        

            if not log_probabilities:
                # make sure we get the right vose samplers etc.
                grammar = PCFG(grammar.start, grammar.rules,
                               max_program_depth=grammar.max_program_depth,
                               process_probabilities=False)

            grammars.append(grammar)
=======
        probabilities = {S: self.projection_layer[format(S)](features)
                         for S in template.rules}

        # if not log_probabilities:
        #     probabilities = {key: value.exp().detach().cpu().numpy()
        #                      for key, value in probabilities.items()}
>>>>>>> 646ff428

        grammars = []
        for b in range(len(tasks)): # iterate over batches
            rules = {}
            for S in template.rules:
                rules[S] = {}
                for i, P in enumerate(template.rules[S]):
                    rules[S][P] = template.rules[S][P], probabilities[S][b, i]
            grammars.append(rules)
        return grammars

        #     if not log_probabilities:
        #         # make sure we get the right vose samplers etc.
        #         grammar = PCFG(grammar.start, grammar.rules,
        #                        max_program_depth=grammar.max_program_depth)

        #     grammars.append(grammar)

class RecurrentFeatureExtractor(nn.Module):
    def __init__(self, _=None,
                 cuda=False,
                 # what are the symbols that can occur 
                 # in the inputs and outputs
                 lexicon=None,
                 # how many hidden units
                 H=32,
                 # should the recurrent units be bidirectional?
                 bidirectional=False):
        super(RecurrentFeatureExtractor, self).__init__()

        assert lexicon
        self.specialSymbols = [
            "STARTING",  # start of entire sequence
            "ENDING",  # ending of entire sequence
            "STARTOFOUTPUT",  # begins the start of the output
            "ENDOFINPUT"  # delimits the ending of an input - we might have multiple inputs
        ]
        lexicon += self.specialSymbols
        encoder = nn.Embedding(len(lexicon), H)
        self.encoder = encoder

        self.H = H
        self.bidirectional = bidirectional

        layers = 1

        model = nn.GRU(H, H, layers, bidirectional=bidirectional)
        self.model = model

        self.use_cuda = cuda
        self.lexicon = lexicon
        self.symbolToIndex = {
            symbol: index for index,
            symbol in enumerate(lexicon)
            }
        self.startingIndex = self.symbolToIndex["STARTING"]
        self.endingIndex = self.symbolToIndex["ENDING"]
        self.startOfOutputIndex = self.symbolToIndex["STARTOFOUTPUT"]
        self.endOfInputIndex = self.symbolToIndex["ENDOFINPUT"]

        # Maximum number of inputs/outputs we will run the recognition
        # model on per task
        # This is an optimization hack
        self.MAXINPUTS = 100

        if cuda: self.cuda()

    @property
    def output_dimensionality(self): return self.H

    # modify examples before forward (to turn them into iterables of lexicon)
    # you should override this if needed
    def tokenize(self, x): return x

    def packExamples(self, examples):
        """
        IMPORTANT! xs must be sorted in decreasing order of size 
        because pytorch is stupid
        """
        es = []
        sizes = []
        for xs, y in examples:
            e = [self.startingIndex]
            for x in xs:
                for s in x:
                    e.append(self.symbolToIndex[s])
                e.append(self.endOfInputIndex)
            e.append(self.startOfOutputIndex)
            for s in y:
                e.append(self.symbolToIndex[s])
            e.append(self.endingIndex)
            if es != []:
                assert len(e) <= len(es[-1]), \
                    "Examples must be sorted in decreasing order of their tokenized size. This should be transparently handled in recognition.py, so if this assertion fails it isn't your fault as a user of EC but instead is a bug inside of EC."
            es.append(e)
            sizes.append(len(e))

        m = max(sizes)
        # padding
        for j, e in enumerate(es):
            es[j] += [self.endingIndex] * (m - len(e))

        x = torch.tensor(es)
        if self.use_cuda: x = x.cuda()
        x = self.encoder(x)
        # x: (batch size, maximum length, E)
        x = x.permute(1, 0, 2)
        # x: TxBxE
        x = pack_padded_sequence(x, sizes)
        return x, sizes

    def examplesEncoding(self, examples):
        examples = sorted(examples, key=lambda xs_y: sum(
            len(z) + 1 for z in xs_y[0]) + len(xs_y[1]), reverse=True)
        x, sizes = self.packExamples(examples)
        outputs, hidden = self.model(x)
        # outputs, sizes = pad_packed_sequence(outputs)
        # I don't know whether to return the final output or the final hidden
        # activations...
        return hidden[0, :, :] + hidden[1, :, :]

    def forward_one_task(self, examples):
        tokenized = self.tokenize(examples)

        if hasattr(self, 'MAXINPUTS') and len(tokenized) > self.MAXINPUTS:
            tokenized = list(tokenized)
            random.shuffle(tokenized)
            tokenized = tokenized[:self.MAXINPUTS]
        e = self.examplesEncoding(tokenized)
        # max pool
        # e,_ = e.max(dim = 0)

        # take the average activations across all of the examples
        # I think this might be better because we might be testing on data
        # which has far more or far fewer examples then training
        e = e.mean(dim=0)
        return e

    def forward(self, tasks):
        """tasks: list of tasks
        each task is a list of input outputs
        each input output is a tuple of input, output
        each output is a list whose members are elements of self.lexicon
        each input is a tuple of lists, and each member of each such list is an element of self.lexicon

        returns: tensor of shape [len(tasks),self.output_dimensionality]"""
        #fix me! properly batch the recurrent network across all tasks at once
        return torch.stack([self.forward_one_task(task) for task in tasks])
    
def log_probability_program(rules, S, P):
    """
    Compute the log probability of a program P generated from the non-terminal S
    IMPORTANT! assumes that the probabilities stored in self.rules are actually log probabilities
    """
    if isinstance(P, Function):
        F = P.function
        args_P = P.arguments
        probability = rules[S][F][1]
        for i, arg in enumerate(args_P):
            probability = probability + log_probability_program(rules, rules[S][F][0][i], arg)
        return probability

    if isinstance(P, (Variable, BasicPrimitive, New)):
        return rules[S][P][1]
    assert False

if __name__ == "__main__":
    H = 128 # hidden size of neural network
    
    fe = RecurrentFeatureExtractor(lexicon=list(range(10)),
                                   H=H,
                                   bidirectional=True)

    from type_system import Type, PolymorphicType, PrimitiveType, Arrow, List, UnknownType, INT, BOOL
    from program import Program, Function, Variable, BasicPrimitive, New
    from dsl import DSL

    primitive_types = {
        "if": Arrow(BOOL, Arrow(INT, INT)),
        "+": Arrow(INT, Arrow(INT, INT)),
        "0": INT,
        "1": INT,
        "and": Arrow(BOOL, Arrow(BOOL, BOOL)),
        "lt": Arrow(INT, Arrow(INT, BOOL)),
    }

    semantics = {
        "if": lambda b: lambda x: lambda y: x if b else y,
        "+": lambda x: lambda y: x + y,
        "0": 0,
        "1": 1,
        "and": lambda b1: lambda b2: b1 and b2,
        "lt": lambda x: lambda y: x <= y,
    }

    dsl = DSL(semantics, primitive_types)
    type_request = Arrow(INT, INT)
    template = dsl.DSL_to_CFG(type_request)
    model = RecognitionModel(template,fe)

    programs = [
        Function(BasicPrimitive("+", Arrow(INT, Arrow(INT, INT))),[BasicPrimitive("0", INT),BasicPrimitive("1", INT)], INT),
        BasicPrimitive("0", INT),
        BasicPrimitive("1", INT)
        ]

    xs = ([1,9],[8,8]) # inputs
    y = [3,4] # output
    ex1 = (xs,y) # a single input/output example

    xs = ([1,9,7],[8,8,7]) # inputs
    y = [4] # output
    ex2 = (xs,y) # another input/output example

    task = [ex1,ex2] # a task is a list of input/outputs
    
    assert fe.forward_one_task( task).shape == torch.Size([H])

    # a few more tasks
    task2 = [ex1]
    task3 = [ex2]

    # batched forward pass - test cases
    assert fe.forward([task,task2,task3]).shape == torch.Size([3,H]) 
    assert torch.all( fe.forward([task,task2,task3])[0] == fe.forward_one_task(task) )
    assert torch.all( fe.forward([task,task2,task3])[1] == fe.forward_one_task(task2) )
    assert torch.all( fe.forward([task,task2,task3])[2] == fe.forward_one_task(task3) )

    # pooling of examples happens through averages - check via this assert
    assert(torch.stack([fe.forward_one_task(task3),fe.forward_one_task(task2)],0).mean(0) - fe.forward_one_task(task)).abs().max() < 1e-5
    assert(torch.stack([fe.forward_one_task(task),fe.forward_one_task(task)],0).mean(0) - fe.forward_one_task(task3)).abs().max() > 1e-5

<<<<<<< HEAD
    from program import Program, Function, Variable, BasicPrimitive, New

    semantics = {(name): () for name in ["if","+","0" ,"1","and","lt"]}
    primitive_types = {("if"): Arrow(BOOL, Arrow(INT, Arrow(INT, INT))),
                       ("+"): Arrow(INT, Arrow(INT, INT)),
                       ("0"): INT,
                       ("1"): INT,
                       ("and"): Arrow(BOOL,Arrow(BOOL,BOOL)),
                       ("lt"): Arrow(INT,Arrow(INT,BOOL))}
    basic_addition = BasicPrimitive("+",Arrow(INT, Arrow(INT, INT)))
    basic_zero = BasicPrimitive("0",INT)
    basic_one =  BasicPrimitive("1",INT)
    basic_if = BasicPrimitive("if",Arrow(BOOL, Arrow(INT, Arrow(INT, INT))))
    basic_and = BasicPrimitive("and",Arrow(BOOL,Arrow(BOOL,BOOL)))
    basic_comparison = BasicPrimitive("lt",Arrow(INT,Arrow(INT,BOOL)))
    
    programs = [Function(basic_addition,
                         [basic_zero,basic_one]),
                basic_zero,
                basic_one]
    tasks = [task,task2,task3]
    
    template_dsl = DSL(semantics, primitive_types)
    
    template1 = template_dsl.DSL_to_Uniform_PCFG(type_request=INT,
                                                upper_bound_type_size=4, 
                                                max_program_depth=4, 
                                                min_variable_depth=4,
                                                n_gram = 1)
    template2 = PCFG("number",{"number": {basic_if: (["bool","number","number"],1.),
                                         basic_addition: (["number","number"],1.),
                                         basic_zero: ([],1.),
                                         basic_one: ([],1.)},
                              "bool": {basic_and: (["bool","bool"],1.),
                                       basic_comparison: (["number","number"],1.)}},
                     process_probabilities=False)

    import math
    # 3 different kinds of recognition models depending on whether they use the intermediate q tensor,
    # and whether they unroll the pcfg
    models = {"has Q": (RecognitionModel(fe,template_dsl=template_dsl,type_request=INT),0.),
              "has no Q (directly predict probabilities), bounded depth (unrolled)": (RecognitionModel(fe,template_pcfg=template1), 0.),
              "has no Q (directly predict probabilities), unbounded depth": (RecognitionModel(fe,template_pcfg=template2), -3*math.log(3))
    }
    
    for model_name, (model,asymptote) in models.items():
        print("training model",model_name)
        optimizer = torch.optim.Adam(model.parameters())
        for step in range(100):
            optimizer.zero_grad()

            grammars = model(tasks, log_probabilities=True)
            likelihood = sum(g.log_probability_program(g.start,p)
                             for g,p in zip(grammars, programs) )
            (-likelihood).backward()
            optimizer.step()
            print("optimization step",step,"\tlog likelihood ",likelihood)
        

        grammars = model(tasks)
        for g,p in zip(grammars, programs):
            print("predicted grammar:",g)
            print("intended program:",p)
            print("probability of intended program:",g.probability_program(g.start,p))
            samples = [g.sample_program(g.start) for _ in range(100)]
            print("100 samples:",samples)
            print("what fraction of the samples are correct?",
                  sum(str(s) == str(p) for s in samples ))
            print()

        print("asymptotically, the likelihood should converge to",asymptote,"and it actually converged to",likelihood)

=======
    tasks = [task,task2,task3]
    
    optimizer = torch.optim.Adam(model.parameters())

    for step in range(2000):
        optimizer.zero_grad()

        grammars = model(tasks, log_probabilities=True)

        likelihood = sum(log_probability_program(g, template.start, p)
                         for g,p in zip(grammars, programs))
        (-likelihood).backward()
        optimizer.step()
        if step % 100 == 0:
            print("optimization step",step,"\tlog likelihood ",likelihood)

    from math import exp

    def normalise(rules):
        normalised_rules = {}
        for S in rules:
            s = sum(exp(rules[S][P][1].item()) for P in rules[S])
            if s > 0:
                normalised_rules[S] = {}
                for P in rules[S]:
                    normalised_rules[S][P] = rules[S][P][0], exp(rules[S][P][1].item()) / s
        return PCFG(template.start, 
            normalised_rules, 
            max_program_depth=template.max_program_depth)        

    grammars = model(tasks)
    for g, p in zip(grammars, programs):
        grammar = normalise(g)
        print(grammar)
        print("program", p)
        print(grammar.probability_program(template.start, p))

    # asymptotically the likelihood should converge to -3ln3. it does on my machine (Kevin)
>>>>>>> 646ff428
    <|MERGE_RESOLUTION|>--- conflicted
+++ resolved
@@ -9,12 +9,8 @@
 from pcfg import PCFG
 
 class RecognitionModel(nn.Module):
-<<<<<<< HEAD
     def __init__(self, feature_extractor,
                  template_pcfg=None, template_dsl=None, type_request=None):
-=======
-    def __init__(self, template_cfg, feature_extractor, intermediate_q=False):
->>>>>>> 646ff428
         """
         template_cfg: a cfg giving the structure that will be output 
         by this recognition model
@@ -34,37 +30,22 @@
         
         self.intermediate_q = template_dsl is not None
 
-<<<<<<< HEAD
         assert int(template_pcfg is None) + int(template_dsl is None) == 1,\
             "specify exactly one template: either PCFG (no q) or DSL (q)"
         
         self.template_pcfg = template_pcfg
         self.template_dsl = template_dsl
-=======
-        self.template = template_cfg
->>>>>>> 646ff428
 
         H = self.feature_extractor.output_dimensionality # hidden
         if not self.intermediate_q:
             projection_layer = {}
-<<<<<<< HEAD
             for name,productions in template_pcfg.rules.items():
                 n_productions = len(productions)
                 module = nn.Sequential(nn.Linear(H, n_productions),
                                        nn.LogSoftmax(-1))
                 projection_layer[str(name)] = module
-=======
-            for S in template_cfg.rules:
-                n_productions = len(template_cfg.rules)
-                module = nn.Sequential(
-                    nn.Linear(H, n_productions),
-                    nn.LogSoftmax(-1)
-                    )
-                projection_layer[format(S)] = module
->>>>>>> 646ff428
             self.projection_layer = nn.ModuleDict(projection_layer)
         else:
-<<<<<<< HEAD
             assert type_request is not None
             self.CFG = template_dsl.DSL_to_CFG(type_request=type_request, 
                                           upper_bound_type_size=4, 
@@ -135,16 +116,6 @@
 
     def forward(self, tasks, log_probabilities=False):
         """tasks: list of tasks
-        log_probabilities: if this is true then the returned PCFGs will have log probabilities instead of actual probabilities, and you will be able to back propagate through these log probabilities. otherwise it will return normal PCFGs that you can call sample on etc.
-        returns: list of PCFGs"""
-=======
-            assert False
-
-    def forward(self, tasks, log_probabilities=False):
-        """
-        tasks: list of tasks
->>>>>>> 646ff428
-
         log_probabilities: if this is true then the returned PCFGs 
         will have log probabilities instead of actual probabilities, 
         and you will be able to back propagate through these long 
@@ -156,7 +127,6 @@
         features = self.feature_extractor(tasks)
         template = self.template
 
-<<<<<<< HEAD
         if self.intermediate_q:
             q = self.q_predictor(features)
             qs = [self.q_vector_to_dictionary(q[b])
@@ -204,14 +174,12 @@
                                process_probabilities=False)
 
             grammars.append(grammar)
-=======
-        probabilities = {S: self.projection_layer[format(S)](features)
+#        probabilities = {S: self.projection_layer[format(S)](features)
                          for S in template.rules}
 
         # if not log_probabilities:
         #     probabilities = {key: value.exp().detach().cpu().numpy()
         #                      for key, value in probabilities.items()}
->>>>>>> 646ff428
 
         grammars = []
         for b in range(len(tasks)): # iterate over batches
@@ -444,7 +412,6 @@
     assert(torch.stack([fe.forward_one_task(task3),fe.forward_one_task(task2)],0).mean(0) - fe.forward_one_task(task)).abs().max() < 1e-5
     assert(torch.stack([fe.forward_one_task(task),fe.forward_one_task(task)],0).mean(0) - fe.forward_one_task(task3)).abs().max() > 1e-5
 
-<<<<<<< HEAD
     from program import Program, Function, Variable, BasicPrimitive, New
 
     semantics = {(name): () for name in ["if","+","0" ,"1","and","lt"]}
@@ -517,7 +484,6 @@
 
         print("asymptotically, the likelihood should converge to",asymptote,"and it actually converged to",likelihood)
 
-=======
     tasks = [task,task2,task3]
     
     optimizer = torch.optim.Adam(model.parameters())
@@ -556,5 +522,4 @@
         print(grammar.probability_program(template.start, p))
 
     # asymptotically the likelihood should converge to -3ln3. it does on my machine (Kevin)
->>>>>>> 646ff428
     